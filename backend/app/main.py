--- conflicted
+++ resolved
@@ -412,15 +412,10 @@
 )
 
 # Include WebSocket routes
-<<<<<<< HEAD
 # TEMPORARILY DISABLED: Causing infinite loop conflict with direct WebSocket endpoint
 # if websocket_router is not None:
 #     app.include_router(websocket_router)
-=======
-if websocket_router is not None:
-    app.include_router(websocket_router)
-
->>>>>>> d7bda922
+
 
 # Dependency to check if services are ready
 def get_services():
@@ -850,7 +845,6 @@
         raise HTTPException(status_code=500, detail=str(e))
 
 
-<<<<<<< HEAD
 @app.get("/api/websocket/test")
 async def test_websocket_availability():
     """Test if WebSocket endpoint is available."""
@@ -877,18 +871,11 @@
         raise HTTPException(status_code=500, detail=str(e))
 
 
-=======
->>>>>>> d7bda922
 @app.get("/api/websocket/performance")
 async def get_websocket_performance():
     """Get WebSocket performance statistics and optimization metrics."""
-    try:
         performance_stats = connection_manager.get_performance_stats()
-<<<<<<< HEAD
-
-=======
-        
->>>>>>> d7bda922
+
         # Add system-level performance info
         performance_stats.update({
             "optimization_features": {
@@ -904,15 +891,38 @@
                 "connection_overhead": "20-30% reduction"
             }
         })
-<<<<<<< HEAD
 
         return performance_stats
 
-=======
+    except Exception as e:
+        logger.error(f"Error getting WebSocket performance stats: {e}")
+        raise HTTPException(status_code=500, detail=str(e))
+
+
+@app.get("/api/websocket/performance")
+async def get_websocket_performance():
+    """Get WebSocket performance statistics and optimization metrics."""
+    try:
+        performance_stats = connection_manager.get_performance_stats()
+        
+        # Add system-level performance info
+        performance_stats.update({
+            "optimization_features": {
+                "adaptive_batching": True,
+                "connection_caching": True,
+                "timestamp_caching": True,
+                "performance_monitoring": True
+            },
+            "expected_improvements": {
+                "streaming_performance": "40-60% improvement vs token-by-token",
+                "websocket_overhead": "5x reduction in message overhead",
+                "timestamp_overhead": "15-20% reduction",
+                "connection_overhead": "20-30% reduction"
+            }
+        })
         
         return performance_stats
         
->>>>>>> d7bda922
     except Exception as e:
         logger.error(f"Error getting WebSocket performance stats: {e}")
         raise HTTPException(status_code=500, detail=str(e))
